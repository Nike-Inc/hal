name:                hal
synopsis:            A runtime environment for Haskell applications running on AWS Lambda.
description: |
  This library uniquely supports different types of AWS Lambda Handlers for your
  needs/comfort with advanced Haskell. Instead of exposing a single function
  that constructs a Lambda, this library exposes many.
<<<<<<< HEAD
version:             0.3.3
=======
version:             0.4.3
>>>>>>> 98aed845
github:              Nike-inc/hal
license:             BSD3
author:              Nike, Inc.
maintainer:          nikeoss
copyright:           2018 Nike, Inc.
category:            Web,AWS
extra-source-files:
- README.md

dependencies:
  - base >= 4.7 && < 5

default-extensions:
  - OverloadedStrings
  - BangPatterns
  - DefaultSignatures
  - DeriveFoldable
  - DeriveFunctor
  - DeriveGeneric
  - DeriveLift
  - DeriveTraversable
  - EmptyCase
  - GeneralizedNewtypeDeriving
  - InstanceSigs
  - LambdaCase
  - MultiParamTypeClasses
  - MultiWayIf
  - OverloadedStrings
  - PatternSynonyms
  - ScopedTypeVariables

ghc-options:
  - -Wall
  - -Wcompat
  - -Wincomplete-record-updates
  - -Wincomplete-uni-patterns
  - -Wredundant-constraints
  - -fno-warn-partial-type-signatures
  - -fno-warn-name-shadowing
  - -fwarn-tabs
  - -fwarn-unused-imports
  - -fwarn-missing-signatures
  - -fwarn-incomplete-patterns

library:
  source-dirs: src
  dependencies:
    - aeson
    - bytestring
<<<<<<< HEAD
    - conduit
    - conduit-extra
    - envy
    - http-client
=======
    - envy < 2
>>>>>>> 98aed845
    - http-conduit
    - http-types
    - exceptions
    - mtl
    - containers
    - time
    - text<|MERGE_RESOLUTION|>--- conflicted
+++ resolved
@@ -4,11 +4,7 @@
   This library uniquely supports different types of AWS Lambda Handlers for your
   needs/comfort with advanced Haskell. Instead of exposing a single function
   that constructs a Lambda, this library exposes many.
-<<<<<<< HEAD
-version:             0.3.3
-=======
 version:             0.4.3
->>>>>>> 98aed845
 github:              Nike-inc/hal
 license:             BSD3
 author:              Nike, Inc.
@@ -58,14 +54,10 @@
   dependencies:
     - aeson
     - bytestring
-<<<<<<< HEAD
     - conduit
     - conduit-extra
-    - envy
+    - envy < 2
     - http-client
-=======
-    - envy < 2
->>>>>>> 98aed845
     - http-conduit
     - http-types
     - exceptions
