name:                aws-lambda-runtime
version:             0.1.0
github: Nike-inc/aws-lambda-runtime
license:             BSD3
author:              Nike, Inc.
copyright:           2018 Nike, Inc.
category:            Web,AWS
extra-source-files:
- README.md

dependencies:
  - base >= 4.7 && < 5

default-extensions:
  - OverloadedStrings
  - BangPatterns
  - DefaultSignatures
  - DeriveFoldable
  - DeriveFunctor
  - DeriveGeneric
  - DeriveLift
  - DeriveTraversable
  - DerivingStrategies
  - EmptyCase
  - GeneralizedNewtypeDeriving
  - InstanceSigs
  - LambdaCase
  - MultiParamTypeClasses
  - MultiWayIf
  - OverloadedStrings
  - PatternSynonyms
  - ScopedTypeVariables

ghc-options:
  - -Wall
  - -Wcompat
  - -Wincomplete-record-updates
  - -Wincomplete-uni-patterns
  - -Wredundant-constraints
  - -fno-warn-partial-type-signatures
  - -fno-warn-name-shadowing
  - -fwarn-tabs
  - -fwarn-unused-imports
  - -fwarn-missing-signatures
  - -fwarn-incomplete-patterns

library:
  source-dirs: src
  dependencies:
    - http-conduit
    - bytestring
    - aeson
<<<<<<< HEAD
    - envy
=======
    - http-types
>>>>>>> 6b3cd0cc

executables:
  bootstrap:
    source-dirs:      app
    main:             Main.hs
    dependencies:
      - aws-lambda-runtime
      - aeson
      - unordered-containers<|MERGE_RESOLUTION|>--- conflicted
+++ resolved
@@ -47,14 +47,11 @@
 library:
   source-dirs: src
   dependencies:
+    - aeson
+    - bytestring
+    - envy
     - http-conduit
-    - bytestring
-    - aeson
-<<<<<<< HEAD
-    - envy
-=======
     - http-types
->>>>>>> 6b3cd0cc
 
 executables:
   bootstrap:
