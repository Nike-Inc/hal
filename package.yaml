--- conflicted
+++ resolved
@@ -47,14 +47,11 @@
 library:
   source-dirs: src
   dependencies:
+    - aeson
+    - bytestring
+    - envy
     - http-conduit
-    - bytestring
-    - aeson
-<<<<<<< HEAD
-    - envy
-=======
     - http-types
->>>>>>> 92394331
 
 executables:
   bootstrap:
