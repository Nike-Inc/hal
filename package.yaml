--- conflicted
+++ resolved
@@ -4,11 +4,7 @@
   This library uniquely supports different types of AWS Lambda Handlers for your
   needs/comfort with advanced Haskell. Instead of exposing a single function
   that constructs a Lambda, this library exposes many.
-<<<<<<< HEAD
-version:             0.1.4
-=======
 version:             0.2.1
->>>>>>> 61feab90
 github:              Nike-inc/hal
 license:             BSD3
 author:              Nike, Inc.
