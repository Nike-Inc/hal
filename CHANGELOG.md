# Change log

All notable changes to this project will be documented in this file.

The format is based on [Keep a Changelog][chg] and this project adheres to
[Haskell's Package Versioning Policy][pvp]

<<<<<<< HEAD
=======
## `0.4.2` - 2020-07-23

  - Fix an issue where errors from the runtime were not retried

## `0.4.1` - 2020-01-22

  - Constrain the envy version for correctly building with Cabal
  - Fix documentation examples for Runtime and Combinators

## `0.4.0` - 2020-01-22

  - Add support for Value-based runtimes for handling JSON conversion errors explicitly

## `0.3.1` - 2020-07-23

  - Fix an issue where errors from the runtime were not retried

>>>>>>> 98aed845
## `0.3.0` - 2019-02-26

  - Add support for triggered S3 events

<<<<<<< HEAD
=======
## `0.2.1` - 2020-07-23

  - Fix an issue where errors from the runtime were not retried

>>>>>>> 98aed845
## `0.2.0` - 2019-02-07

  - Expose `AWS.Lambda.Combinators` package for building other runtimes
  (e.g. to support Lambda Event triggers)

<<<<<<< HEAD
=======
## `0.1.3` - 2020-07-23

  - Fix an issue where errors from the runtime were not retried

>>>>>>> 98aed845
## `0.1.2` - 2019-01-10

  - Fix PVP bounds when building/uploading the package

## `0.1.1` - 2019-01-08

### Fixed

  - Incorrect error message when getting events from AWS

## `0.1.0` - 2018-12-20

### Added

  - Initial release!

[chg]: http://keepachangelog.com
[pvp]: http://pvp.haskell.org<|MERGE_RESOLUTION|>--- conflicted
+++ resolved
@@ -5,8 +5,6 @@
 The format is based on [Keep a Changelog][chg] and this project adheres to
 [Haskell's Package Versioning Policy][pvp]
 
-<<<<<<< HEAD
-=======
 ## `0.4.2` - 2020-07-23
 
   - Fix an issue where errors from the runtime were not retried
@@ -24,30 +22,23 @@
 
   - Fix an issue where errors from the runtime were not retried
 
->>>>>>> 98aed845
 ## `0.3.0` - 2019-02-26
 
   - Add support for triggered S3 events
 
-<<<<<<< HEAD
-=======
 ## `0.2.1` - 2020-07-23
 
   - Fix an issue where errors from the runtime were not retried
 
->>>>>>> 98aed845
 ## `0.2.0` - 2019-02-07
 
   - Expose `AWS.Lambda.Combinators` package for building other runtimes
   (e.g. to support Lambda Event triggers)
 
-<<<<<<< HEAD
-=======
 ## `0.1.3` - 2020-07-23
 
   - Fix an issue where errors from the runtime were not retried
 
->>>>>>> 98aed845
 ## `0.1.2` - 2019-01-10
 
   - Fix PVP bounds when building/uploading the package
