# Change log

All notable changes to this project will be documented in this file.

The format is based on [Keep a Changelog][chg] and this project adheres to
[Haskell's Package Versioning Policy][pvp]

<<<<<<< HEAD
=======
## `0.3.0` - 2019-02-26

  - Add support for triggered S3 events

>>>>>>> 0ffb4475
## `0.2.0` - 2019-02-07

  - Expose `AWS.Lambda.Combinators` package for building other runtimes
  (e.g. to support Lambda Event triggers)

## `0.1.2` - 2019-01-10

  - Fix PVP bounds when building/uploading the package

## `0.1.1` - 2019-01-08

### Fixed

  - Incorrect error message when getting events from AWS

## `0.1.0` - 2018-12-20

### Added

  - Initial release!

[chg]: http://keepachangelog.com
[pvp]: http://pvp.haskell.org<|MERGE_RESOLUTION|>--- conflicted
+++ resolved
@@ -5,13 +5,10 @@
 The format is based on [Keep a Changelog][chg] and this project adheres to
 [Haskell's Package Versioning Policy][pvp]
 
-<<<<<<< HEAD
-=======
 ## `0.3.0` - 2019-02-26
 
   - Add support for triggered S3 events
 
->>>>>>> 0ffb4475
 ## `0.2.0` - 2019-02-07
 
   - Expose `AWS.Lambda.Combinators` package for building other runtimes
