{-|
Module      : AWS.Lambda.RuntimeClient
Description : HTTP related machinery for talking to the AWS Lambda Custom Runtime interface.
Copyright   : (c) Nike, Inc., 2018
License     : BSD3
Maintainer  : nathan.fairhurst@nike.com, fernando.freire@nike.com
Stability   : stable
-}

module AWS.Lambda.RuntimeClient (
  RuntimeClientConfig,
  getRuntimeClientConfig,
  getNextEvent,
  sendEventSuccess,
  sendEventError,
  sendInitError
) where

import           Control.Concurrent        (threadDelay)
<<<<<<< HEAD
import           Control.Exception         (Exception, displayException, throw,
                                            try)
import           Control.Monad             (unless)
import           Control.Monad.IO.Class    (MonadIO, liftIO)
import           Data.Aeson                (Result (..), Value, encode,
                                            fromJSON)
import           Data.Aeson.Parser         (value')
import           Data.Aeson.Types          (FromJSON, ToJSON)
=======
import           Control.Exception         (displayException, try, throw)
import           Data.Aeson                (encode, Value)
import           Data.Aeson.Types          (ToJSON)
>>>>>>> 98aed845
import           Data.Bifunctor            (first)
import qualified Data.ByteString           as BS
import           Data.Conduit              (ConduitM, runConduit, yield, (.|))
import           Data.Conduit.Attoparsec   (sinkParser)
import           GHC.Generics              (Generic (..))
<<<<<<< HEAD
import           Network.HTTP.Client       (BodyReader, HttpException, Manager,
                                            Request, Response, brRead,
                                            defaultManagerSettings, httpNoBody,
                                            managerConnCount,
                                            managerIdleConnectionCount,
                                            managerResponseTimeout,
                                            managerSetProxy, newManager,
                                            noProxy, parseRequest, responseBody,
                                            responseTimeoutNone, withResponse)
import           Network.HTTP.Simple       (getResponseStatus,
=======
import           Network.HTTP.Simple       (HttpException,
                                            Request, Response,
                                            getResponseStatus, httpJSON,
                                            httpNoBody, parseRequest,
>>>>>>> 98aed845
                                            setRequestBodyJSON,
                                            setRequestBodyLBS,
                                            setRequestCheckStatus,
                                            setRequestHeader, setRequestMethod,
                                            setRequestPath)
import           Network.HTTP.Types.Status (status403, status413, statusIsSuccessful)
import           System.Environment        (getEnv)

-- | Lambda runtime error that we pass back to AWS
data LambdaError = LambdaError
  { errorMessage :: String,
    errorType    :: String,
    stackTrace   :: [String]
  } deriving (Show, Generic)

instance ToJSON LambdaError

data RuntimeClientConfig = RuntimeClientConfig Request Manager

-- Exposed Handlers

-- TODO: It would be interesting if we could make the interface a sort of
-- "chained" callback API.  So instead of getting back a base request to kick
-- things off we get a 'getNextEvent' handler and then the 'getNextEvent'
-- handler returns both the 'success' and 'error' handlers.  So things like
-- baseRequest and reqId are pre-injected.
getRuntimeClientConfig :: IO RuntimeClientConfig
getRuntimeClientConfig = do
  awsLambdaRuntimeApi <- getEnv "AWS_LAMBDA_RUNTIME_API"
  req <- parseRequest $ "http://" ++ awsLambdaRuntimeApi
<<<<<<< HEAD
  man <- newManager
           -- In the off chance that they set a proxy value, we don't want to
           -- use it.  There's also no reason to spend time reading env vars.
           $ managerSetProxy noProxy
           $ defaultManagerSettings
             -- This is the most important setting, we must not timeout requests
             { managerResponseTimeout = responseTimeoutNone
             -- We only ever need a single connection, because we'll never make
             -- concurrent requests and never talk to more than one host.
             , managerConnCount = 1
             , managerIdleConnectionCount = 1
             }
  return $ RuntimeClientConfig req man


getNextEvent :: FromJSON a => RuntimeClientConfig -> IO (Response (Either JSONParseException a))
getNextEvent rcc@(RuntimeClientConfig baseRuntimeRequest manager) = do
  resOrEx <- runtimeClientRetryTry $ flip httpJSONEither manager $ toNextEventRequest baseRuntimeRequest
=======
  return $ RuntimeClientConfig req

-- AWS lambda guarantees that we will get valid JSON,
-- so parsing is guaranteed to succeed.
getNextEvent :: RuntimeClientConfig -> IO (Response Value)
getNextEvent rcc@(RuntimeClientConfig baseRuntimeRequest) = do
  resOrEx <- runtimeClientRetryTry $ httpJSON $ toNextEventRequest baseRuntimeRequest
>>>>>>> 98aed845
  let checkStatus res = if not $ statusIsSuccessful $ getResponseStatus res then
        Left "Unexpected Runtime Error:  Could not retrieve next event."
      else
        Right res
  let resOrMsg = first (displayException :: HttpException -> String) resOrEx >>= checkStatus
  case resOrMsg of
    Left msg -> do
      _ <- sendInitError rcc msg
      error msg
    Right y -> return y

sendEventSuccess :: ToJSON a => RuntimeClientConfig -> BS.ByteString -> a -> IO ()
sendEventSuccess rcc@(RuntimeClientConfig baseRuntimeRequest manager) reqId json = do
  resOrEx <- runtimeClientRetryTry $ flip httpNoBody manager $ toEventSuccessRequest reqId json baseRuntimeRequest

  let resOrTypedMsg = case resOrEx of
        Left ex ->
          -- aka NonRecoverable
          Left $ Left $ displayException (ex :: HttpException)
        Right res ->
          if getResponseStatus res == status413 then
            -- TODO Get the real error info from the response
            -- aka Recoverable
            Left (Right "Payload Too Large")
          else if not $ statusIsSuccessful $ getResponseStatus res then
            --aka NonRecoverable
            Left (Left "Unexpected Runtime Error: Could not post handler result.")
          else
            --aka Success
            Right ()

  case resOrTypedMsg of
    Left (Left msg) ->
      -- If an exception occurs here, we want that to propogate
      sendEventError rcc reqId msg
    Left (Right msg) -> error msg
    Right () -> return ()

sendEventError :: RuntimeClientConfig -> BS.ByteString -> String -> IO ()
sendEventError (RuntimeClientConfig baseRuntimeRequest manager) reqId e =
  fmap (const ()) $ runtimeClientRetry $ flip httpNoBody manager $ toEventErrorRequest reqId e baseRuntimeRequest

sendInitError :: RuntimeClientConfig -> String -> IO ()
sendInitError (RuntimeClientConfig baseRuntimeRequest manager) e =
  fmap (const ()) $ runtimeClientRetry $ flip httpNoBody manager $ toInitErrorRequest e baseRuntimeRequest

-- Helpers for Requests with JSON Bodies

newtype JSONParseException = JSONParseException { getException :: String } deriving (Show)
instance Exception JSONParseException

httpJSONEither :: FromJSON a => Request -> Manager -> IO (Response (Either JSONParseException a))
httpJSONEither request manager =
  let toEither v =
        case fromJSON v of
          Error e         -> Left (JSONParseException e)
          Success decoded -> Right decoded
  in fmap toEither <$> httpValue request manager

httpValue :: Request -> Manager -> IO (Response Value)
httpValue request manager =
  withResponse request manager (\bodyReaderRes -> do
    value <- runConduit $ bodyReaderSource (responseBody bodyReaderRes) .| sinkParser value'
    return $ fmap (const value) bodyReaderRes
  )

bodyReaderSource :: MonadIO m
                 => BodyReader
                 -> ConduitM i BS.ByteString m ()
bodyReaderSource br =
    loop
  where
    loop = do
        bs <- liftIO $ brRead br
        unless (BS.null bs) $ do
            yield bs
            loop

-- Retry Helpers

runtimeClientRetryTry' :: Int -> Int -> IO (Response a) -> IO (Either HttpException (Response a))
runtimeClientRetryTry' retries maxRetries f
  | retries == maxRetries = try f
  | otherwise = do
    resOrEx <- try f
    let retry =
          threadDelay (500 * 2 ^ retries)
            >> runtimeClientRetryTry' (retries + 1) maxRetries f
    case resOrEx of
      Left (_ :: HttpException) -> retry
      Right res ->
        -- TODO: Explore this further.
        -- Before ~July 22nd 2020 it seemed that if a next event request reached
        -- the runtime before a new event was available that there would be a
        -- network error.  After it appears that a 403 is returned.
        if getResponseStatus res == status403 then retry
        else return $ Right res

runtimeClientRetryTry :: IO (Response a) -> IO (Either HttpException (Response a))
runtimeClientRetryTry = runtimeClientRetryTry' 0 10

runtimeClientRetry :: IO (Response a) -> IO (Response a)
runtimeClientRetry = fmap (either throw id) . runtimeClientRetryTry


-- Request Transformers

toNextEventRequest :: Request -> Request
toNextEventRequest = setRequestPath "2018-06-01/runtime/invocation/next"

toEventSuccessRequest :: ToJSON a => BS.ByteString -> a -> Request -> Request
toEventSuccessRequest reqId json =
  setRequestBodyJSON json .
  setRequestMethod "POST" .
  setRequestPath (BS.concat ["2018-06-01/runtime/invocation/", reqId, "/response"])

toBaseErrorRequest :: String -> Request -> Request
toBaseErrorRequest e =
  setRequestBodyLBS (encode (LambdaError { errorMessage = e, stackTrace = [], errorType = "User"}))
    . setRequestHeader "Content-Type" ["application/vnd.aws.lambda.error+json"]
    . setRequestMethod "POST"
    . setRequestCheckStatus

toEventErrorRequest :: BS.ByteString -> String -> Request -> Request
toEventErrorRequest reqId e =
  setRequestPath (BS.concat ["2018-06-01/runtime/invocation/", reqId, "/error"]) . toBaseErrorRequest e

toInitErrorRequest :: String -> Request -> Request
toInitErrorRequest e =
  setRequestPath "2018-06-01/runtime/init/error" . toBaseErrorRequest e<|MERGE_RESOLUTION|>--- conflicted
+++ resolved
@@ -17,26 +17,17 @@
 ) where
 
 import           Control.Concurrent        (threadDelay)
-<<<<<<< HEAD
-import           Control.Exception         (Exception, displayException, throw,
-                                            try)
+import           Control.Exception         (displayException, try, throw)
 import           Control.Monad             (unless)
 import           Control.Monad.IO.Class    (MonadIO, liftIO)
-import           Data.Aeson                (Result (..), Value, encode,
-                                            fromJSON)
+import           Data.Aeson                (encode, Value)
 import           Data.Aeson.Parser         (value')
-import           Data.Aeson.Types          (FromJSON, ToJSON)
-=======
-import           Control.Exception         (displayException, try, throw)
-import           Data.Aeson                (encode, Value)
 import           Data.Aeson.Types          (ToJSON)
->>>>>>> 98aed845
 import           Data.Bifunctor            (first)
 import qualified Data.ByteString           as BS
 import           Data.Conduit              (ConduitM, runConduit, yield, (.|))
 import           Data.Conduit.Attoparsec   (sinkParser)
 import           GHC.Generics              (Generic (..))
-<<<<<<< HEAD
 import           Network.HTTP.Client       (BodyReader, HttpException, Manager,
                                             Request, Response, brRead,
                                             defaultManagerSettings, httpNoBody,
@@ -47,12 +38,6 @@
                                             noProxy, parseRequest, responseBody,
                                             responseTimeoutNone, withResponse)
 import           Network.HTTP.Simple       (getResponseStatus,
-=======
-import           Network.HTTP.Simple       (HttpException,
-                                            Request, Response,
-                                            getResponseStatus, httpJSON,
-                                            httpNoBody, parseRequest,
->>>>>>> 98aed845
                                             setRequestBodyJSON,
                                             setRequestBodyLBS,
                                             setRequestCheckStatus,
@@ -83,7 +68,6 @@
 getRuntimeClientConfig = do
   awsLambdaRuntimeApi <- getEnv "AWS_LAMBDA_RUNTIME_API"
   req <- parseRequest $ "http://" ++ awsLambdaRuntimeApi
-<<<<<<< HEAD
   man <- newManager
            -- In the off chance that they set a proxy value, we don't want to
            -- use it.  There's also no reason to spend time reading env vars.
@@ -98,19 +82,11 @@
              }
   return $ RuntimeClientConfig req man
 
-
-getNextEvent :: FromJSON a => RuntimeClientConfig -> IO (Response (Either JSONParseException a))
-getNextEvent rcc@(RuntimeClientConfig baseRuntimeRequest manager) = do
-  resOrEx <- runtimeClientRetryTry $ flip httpJSONEither manager $ toNextEventRequest baseRuntimeRequest
-=======
-  return $ RuntimeClientConfig req
-
 -- AWS lambda guarantees that we will get valid JSON,
 -- so parsing is guaranteed to succeed.
 getNextEvent :: RuntimeClientConfig -> IO (Response Value)
-getNextEvent rcc@(RuntimeClientConfig baseRuntimeRequest) = do
-  resOrEx <- runtimeClientRetryTry $ httpJSON $ toNextEventRequest baseRuntimeRequest
->>>>>>> 98aed845
+getNextEvent rcc@(RuntimeClientConfig baseRuntimeRequest manager) = do
+  resOrEx <- runtimeClientRetryTry $ flip httpValue manager $ toNextEventRequest baseRuntimeRequest
   let checkStatus res = if not $ statusIsSuccessful $ getResponseStatus res then
         Left "Unexpected Runtime Error:  Could not retrieve next event."
       else
@@ -158,17 +134,6 @@
   fmap (const ()) $ runtimeClientRetry $ flip httpNoBody manager $ toInitErrorRequest e baseRuntimeRequest
 
 -- Helpers for Requests with JSON Bodies
-
-newtype JSONParseException = JSONParseException { getException :: String } deriving (Show)
-instance Exception JSONParseException
-
-httpJSONEither :: FromJSON a => Request -> Manager -> IO (Response (Either JSONParseException a))
-httpJSONEither request manager =
-  let toEither v =
-        case fromJSON v of
-          Error e         -> Left (JSONParseException e)
-          Success decoded -> Right decoded
-  in fmap toEither <$> httpValue request manager
 
 httpValue :: Request -> Manager -> IO (Response Value)
 httpValue request manager =
