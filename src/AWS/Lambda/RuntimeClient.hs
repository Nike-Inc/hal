--- conflicted
+++ resolved
@@ -59,17 +59,11 @@
   req <- parseRequest $ "http://" ++ awsLambdaRuntimeApi
   return $ RuntimeClientConfig req
 
-<<<<<<< HEAD
-getNextEvent :: FromJSON a => RuntimeClientConfig -> IO (Response (Either JSONException a))
-getNextEvent rcc@(RuntimeClientConfig baseRuntimeRequest) = do
-  resOrEx <- runtimeClientRetryTry $ httpJSONEither $ toNextEventRequest baseRuntimeRequest
-=======
 -- AWS lambda guarantees that we will get valid JSON,
 -- so parsing is guaranteed to succeed.
-getNextEvent :: Request -> IO (Response Value)
-getNextEvent baseRuntimeRequest = do
+getNextEvent :: RuntimeClientConfig -> IO (Response Value)
+getNextEvent rcc@(RuntimeClientConfig baseRuntimeRequest) = do
   resOrEx <- runtimeClientRetryTry $ httpJSON $ toNextEventRequest baseRuntimeRequest
->>>>>>> 9ad04d1c
   let checkStatus res = if not $ statusIsSuccessful $ getResponseStatus res then
         Left "Unexpected Runtime Error:  Could not retrieve next event."
       else
