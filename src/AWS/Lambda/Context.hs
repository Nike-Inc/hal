--- conflicted
+++ resolved
@@ -60,19 +60,11 @@
   liftIO $ fmap (realToFrac . diffUTCTime deadline) getCurrentTime
 
 data LambdaContext = LambdaContext
-<<<<<<< HEAD
   { functionName       :: String,
     functionVersion    :: String,
     functionMemorySize :: String,
     logGroupName       :: String,
     logStreamName      :: String,
-=======
-  { functionName             :: String,
-    functionVersion          :: String,
-    functionMemorySize       :: Int,
-    logGroupName             :: String,
-    logStreamName            :: String,
->>>>>>> 414c7dc0
     -- The following context values come from headers rather than env vars.
     awsRequestId       :: String,
     invokedFunctionArn :: String,
