--- conflicted
+++ resolved
@@ -1,7 +1,4 @@
-<<<<<<< HEAD
 {-# LANGUAGE NamedFieldPuns, OverloadedStrings #-}
-=======
-{-# LANGUAGE NamedFieldPuns #-}
 
 {-|
 Module      : AWS.Lambda.Context
@@ -12,7 +9,6 @@
 Stability   : stable
 -}
 
->>>>>>> f389a004
 module AWS.Lambda.Context (
   ClientApplication(..),
   ClientContext(..),
@@ -23,27 +19,10 @@
   getRemainingTime
 ) where
 
-<<<<<<< HEAD
-import           Control.Monad.IO.Class   (MonadIO, liftIO)
-import           Data.Aeson               (FromJSON, ToJSON)
-import           Data.Map                 (Map)
-import           Data.Text                (Text)
-import           Data.Time.Clock          (NominalDiffTime, UTCTime, getCurrentTime,
-                                           diffUTCTime, DiffTime)
-import           Data.Time.Clock.POSIX    (posixSecondsToUTCTime)
-import           GHC.Generics             (Generic)
-import           System.Envy              (DefConfig (..), FromEnv, Option (..),
-                                           fromEnv, gFromEnvCustom, Var(..))
-
-data ClientApplication = ClientApplication
-  { appTitle :: Text,
-    appVersionName :: Text,
-    appVersionCode :: Text,
-    appPackageName :: Text
-=======
 import           Control.Monad.IO.Class (MonadIO, liftIO)
 import           Data.Aeson             (FromJSON, ToJSON)
 import           Data.Map               (Map)
+import           Data.Text              (Text)
 import           Data.Time.Clock        (DiffTime, UTCTime,
                                          diffUTCTime, getCurrentTime)
 import           Data.Time.Clock.POSIX  (posixSecondsToUTCTime)
@@ -51,39 +30,27 @@
 import           System.Envy            (DefConfig (..))
 
 data ClientApplication = ClientApplication
-  { appTitle       :: String,
-    appVersionName :: String,
-    appVersionCode :: String,
-    appPackageName :: String
->>>>>>> f389a004
+  { appTitle       :: Text,
+    appVersionName :: Text,
+    appVersionCode :: Text,
+    appPackageName :: Text
   } deriving (Show, Generic)
 
 instance ToJSON ClientApplication
 instance FromJSON ClientApplication
 
 data ClientContext = ClientContext
-<<<<<<< HEAD
-  { client :: ClientApplication,
-    custom :: Map Text Text,
+  { client      :: ClientApplication,
+    custom      :: Map Text Text,
     environment :: Map Text Text
-=======
-  { client      :: ClientApplication,
-    custom      :: Map String String,
-    environment :: Map String String
->>>>>>> f389a004
   } deriving (Show, Generic)
 
 instance ToJSON ClientContext
 instance FromJSON ClientContext
 
 data CognitoIdentity = CognitoIdentity
-<<<<<<< HEAD
-  { identityId :: Text
+  { identityId     :: Text
   , identityPoolId :: Text
-=======
-  { identityId     :: String
-  , identityPoolId :: String
->>>>>>> f389a004
   } deriving (Show, Generic)
 
 instance ToJSON CognitoIdentity
@@ -94,33 +61,18 @@
   liftIO $ fmap (realToFrac . diffUTCTime deadline) getCurrentTime
 
 data LambdaContext = LambdaContext
-<<<<<<< HEAD
-  { functionName             :: Text,
-    functionVersion          :: Text,
-    functionMemorySize       :: Int,
-    logGroupName             :: Text,
-    logStreamName            :: Text,
+  { functionName       :: Text,
+    functionVersion    :: Text,
+    functionMemorySize :: Int,
+    logGroupName       :: Text,
+    logStreamName      :: Text,
     -- The following context values come from headers rather than env vars.
-    awsRequestId             :: Text,
-    invokedFunctionArn       :: Text,
-    xRayTraceId              :: Text,
-    deadline                 :: UTCTime,
-    clientContext            :: Maybe ClientContext,
-    identity                 :: Maybe CognitoIdentity
-=======
-  { functionName       :: String,
-    functionVersion    :: String,
-    functionMemorySize :: Int,
-    logGroupName       :: String,
-    logStreamName      :: String,
-    -- The following context values come from headers rather than env vars.
-    awsRequestId       :: String,
-    invokedFunctionArn :: String,
-    xRayTraceId        :: String,
+    awsRequestId       :: Text,
+    invokedFunctionArn :: Text,
+    xRayTraceId        :: Text,
     deadline           :: UTCTime,
     clientContext      :: Maybe ClientContext,
     identity           :: Maybe CognitoIdentity
->>>>>>> f389a004
   } deriving (Show, Generic)
 
 class HasLambdaContext r where
