--- conflicted
+++ resolved
@@ -21,19 +21,11 @@
                                      fromEnv, gFromEnvCustom)
 
 data StaticContext = StaticContext
-<<<<<<< HEAD
   { functionName       :: String,
     functionVersion    :: String,
     functionMemorySize :: String,
     logGroupName       :: String,
     logStreamName      :: String
-=======
-  { functionName             :: String,
-    functionVersion          :: String,
-    functionMemorySize       :: Int,
-    logGroupName             :: String,
-    logStreamName            :: String
->>>>>>> 414c7dc0
   } deriving (Show, Generic)
 
 instance DefConfig StaticContext where
