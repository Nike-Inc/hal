--- conflicted
+++ resolved
@@ -1,18 +1,10 @@
 cabal-version: 1.12
 
-<<<<<<< HEAD
--- This file has been generated from package.yaml by hpack version 0.34.5.
---
--- see: https://github.com/sol/hpack
---
--- hash: 7e0538a9f4a9a866214c8f9649acec329a1eb823391fd64f645a21b85459f566
-=======
 -- This file has been generated from package.yaml by hpack version 0.34.7.
 --
 -- see: https://github.com/sol/hpack
 --
--- hash: 2747805ff47706e66281c70872166307d648fe0dd8e9ba3763823956f40ad32a
->>>>>>> 5fdabd7b
+-- hash: b1eea980f6c8b050a44d54f6bfd80ab99b8956c6bc8f1b580b9945b2a675424f
 
 name:           hal
 version:        0.4.10
