cabal-version: 1.12

-- This file has been generated from package.yaml by hpack version 0.34.5.
--
-- see: https://github.com/sol/hpack
--
<<<<<<< HEAD
-- hash: 8dc55237df50c0c7ec3650a21ffaeb282db532546dc8cbe350c8be99621d2550
=======
-- hash: 022a1d2e9f16eff96540d96d1b5f8d27de5396c3ac76d2fc6fffe4fe133a1a1c
>>>>>>> bc7b7c7d

name:           hal
version:        0.4.10.1
synopsis:       A runtime environment for Haskell applications running on AWS Lambda.
description:    This library uniquely supports different types of AWS Lambda Handlers for your
                needs/comfort with advanced Haskell. Instead of exposing a single function
                that constructs a Lambda, this library exposes many.
category:       Web,AWS
homepage:       https://github.com/Nike-inc/hal#readme
bug-reports:    https://github.com/Nike-inc/hal/issues
author:         Nike, Inc.
maintainer:     nikeoss
copyright:      2018 Nike, Inc.
license:        BSD3
license-file:   LICENSE
build-type:     Simple
extra-source-files:
    README.md
    CHANGELOG.md

source-repository head
  type: git
  location: https://github.com/Nike-inc/hal

library
  exposed-modules:
      AWS.Lambda.Combinators
      AWS.Lambda.Context
      AWS.Lambda.Events.ApiGateway.ProxyRequest
      AWS.Lambda.Events.ApiGateway.ProxyResponse
      AWS.Lambda.Events.EventBridge
      AWS.Lambda.Events.EventBridge.Detail.SSM.ParameterStoreChange
      AWS.Lambda.Events.Kafka
      AWS.Lambda.Events.S3
      AWS.Lambda.Events.SQS
      AWS.Lambda.Internal
      AWS.Lambda.Runtime
      AWS.Lambda.Runtime.Value
      AWS.Lambda.RuntimeClient
      AWS.Lambda.RuntimeClient.Internal
  other-modules:
      Paths_hal
  hs-source-dirs:
      src
  default-extensions:
      OverloadedStrings
      BangPatterns
      DefaultSignatures
      DeriveFoldable
      DeriveFunctor
      DeriveGeneric
      DeriveLift
      DeriveTraversable
      DuplicateRecordFields
      EmptyCase
      GeneralizedNewtypeDeriving
      InstanceSigs
      LambdaCase
      MultiParamTypeClasses
      MultiWayIf
      OverloadedStrings
      PatternSynonyms
      ScopedTypeVariables
  ghc-options: -Wall -Wcompat -Wincomplete-record-updates -Wincomplete-uni-patterns -Wredundant-constraints -fno-warn-partial-type-signatures -fno-warn-name-shadowing -fwarn-tabs -fwarn-unused-imports -fwarn-missing-signatures -fwarn-incomplete-patterns
  build-depends:
      aeson
    , base >=4.7 && <5
    , base64-bytestring
    , bytestring
    , case-insensitive
    , conduit
    , conduit-extra
    , containers
    , envy
    , exceptions
    , hashable
    , http-client
    , http-types
    , mtl
    , scientific >=0.3.3.0 && <0.4
    , text
    , time
    , unordered-containers
  default-language: Haskell2010

test-suite hal-test
  type: exitcode-stdio-1.0
  main-is: Spec.hs
  other-modules:
      AWS.Lambda.Events.ApiGateway.ProxyRequest.Gen
      AWS.Lambda.Events.ApiGateway.ProxyRequest.Gen.Parameters
      AWS.Lambda.Events.ApiGateway.ProxyRequest.Gen.Resource
      AWS.Lambda.Events.ApiGateway.ProxyRequest.Spec
      AWS.Lambda.Events.ApiGateway.ProxyResponse.Gen
      AWS.Lambda.Events.ApiGateway.ProxyResponse.Spec
      AWS.Lambda.Events.EventBridge.Detail.SSM.ParameterStoreChange.Gen
      AWS.Lambda.Events.EventBridge.Gen
      AWS.Lambda.Events.EventBridge.Spec
      AWS.Lambda.Events.Kafka.Gen
      AWS.Lambda.Events.Kafka.Spec
      Gen.Header
      Paths_hal
  hs-source-dirs:
      test
  default-extensions:
      OverloadedStrings
      BangPatterns
      DefaultSignatures
      DeriveFoldable
      DeriveFunctor
      DeriveGeneric
      DeriveLift
      DeriveTraversable
      DuplicateRecordFields
      EmptyCase
      GeneralizedNewtypeDeriving
      InstanceSigs
      LambdaCase
      MultiParamTypeClasses
      MultiWayIf
      OverloadedStrings
      PatternSynonyms
      ScopedTypeVariables
  ghc-options: -Wall -Wcompat -Wincomplete-record-updates -Wincomplete-uni-patterns -Wredundant-constraints -fno-warn-partial-type-signatures -fno-warn-name-shadowing -fwarn-tabs -fwarn-unused-imports -fwarn-missing-signatures -fwarn-incomplete-patterns -threaded -rtsopts -with-rtsopts=-N
  build-depends:
      aeson >=1.2.0.0 && <1.6 || >=2.0.0.0 && <2.2.0.0
    , base >=4.7 && <5
    , base64-bytestring
    , bytestring
    , case-insensitive
    , containers
    , hal
    , hedgehog >=1.0.3 && <1.2
    , hspec
    , hspec-hedgehog
    , http-client
    , http-types >=0.12.2 && <0.13
    , raw-strings-qq ==1.1.*
    , scientific
    , text
    , time
    , transformers
    , unordered-containers
    , vector >=0.12.0.0 && <0.13
  default-language: Haskell2010<|MERGE_RESOLUTION|>--- conflicted
+++ resolved
@@ -4,11 +4,7 @@
 --
 -- see: https://github.com/sol/hpack
 --
-<<<<<<< HEAD
--- hash: 8dc55237df50c0c7ec3650a21ffaeb282db532546dc8cbe350c8be99621d2550
-=======
--- hash: 022a1d2e9f16eff96540d96d1b5f8d27de5396c3ac76d2fc6fffe4fe133a1a1c
->>>>>>> bc7b7c7d
+-- hash: 1b061f7ec3dcb1e8372195f2df66ee9c5dab43d6d81f36f964e27bae20c272c7
 
 name:           hal
 version:        0.4.10.1
