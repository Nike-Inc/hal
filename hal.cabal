cabal-version: 1.12

<<<<<<< HEAD
-- This file has been generated from package.yaml by hpack version 0.34.5.
--
-- see: https://github.com/sol/hpack
--
-- hash: 1b061f7ec3dcb1e8372195f2df66ee9c5dab43d6d81f36f964e27bae20c272c7
=======
-- This file has been generated from package.yaml by hpack version 0.34.7.
--
-- see: https://github.com/sol/hpack
--
-- hash: 2747805ff47706e66281c70872166307d648fe0dd8e9ba3763823956f40ad32a
>>>>>>> 5fdabd7b

name:           hal
version:        0.4.10.1
synopsis:       A runtime environment for Haskell applications running on AWS Lambda.
description:    This library uniquely supports different types of AWS Lambda Handlers for your
                needs/comfort with advanced Haskell. Instead of exposing a single function
                that constructs a Lambda, this library exposes many.
category:       Web,AWS
homepage:       https://github.com/Nike-inc/hal#readme
bug-reports:    https://github.com/Nike-inc/hal/issues
author:         Nike, Inc.
maintainer:     nikeoss
copyright:      2018 Nike, Inc.
license:        BSD3
license-file:   LICENSE
build-type:     Simple
extra-source-files:
    README.md
    CHANGELOG.md

source-repository head
  type: git
  location: https://github.com/Nike-inc/hal

library
  exposed-modules:
      AWS.Lambda.Combinators
      AWS.Lambda.Context
      AWS.Lambda.Events.ApiGateway.ProxyRequest
      AWS.Lambda.Events.ApiGateway.ProxyResponse
      AWS.Lambda.Events.EventBridge
      AWS.Lambda.Events.EventBridge.Detail.SSM.ParameterStoreChange
      AWS.Lambda.Events.Kafka
      AWS.Lambda.Events.S3
      AWS.Lambda.Events.SQS
      AWS.Lambda.Internal
      AWS.Lambda.Runtime
      AWS.Lambda.Runtime.Value
      AWS.Lambda.RuntimeClient
      AWS.Lambda.RuntimeClient.Internal
  other-modules:
      Paths_hal
  hs-source-dirs:
      src
  default-extensions:
      OverloadedStrings
      BangPatterns
      DefaultSignatures
      DeriveFoldable
      DeriveFunctor
      DeriveGeneric
      DeriveLift
      DeriveTraversable
      DuplicateRecordFields
      EmptyCase
      GeneralizedNewtypeDeriving
      InstanceSigs
      LambdaCase
      MultiParamTypeClasses
      MultiWayIf
      OverloadedStrings
      PatternSynonyms
      ScopedTypeVariables
  ghc-options: -Wall -Wcompat -Wincomplete-record-updates -Wincomplete-uni-patterns -Wredundant-constraints -fno-warn-partial-type-signatures -fno-warn-name-shadowing -fwarn-tabs -fwarn-unused-imports -fwarn-missing-signatures -fwarn-incomplete-patterns
  build-depends:
      aeson >=1.2.0.0 && <1.6 || >=2.0.0.0 && <2.2.0.0
    , base >=4.7 && <5
    , base64-bytestring
    , bytestring
    , case-insensitive
    , conduit
    , conduit-extra
    , containers
    , envy
    , exceptions
    , hashable
    , http-client
    , http-types
    , mtl
    , scientific >=0.3.3.0 && <0.4
    , text
    , time
    , unordered-containers
  default-language: Haskell2010

test-suite hal-test
  type: exitcode-stdio-1.0
  main-is: Spec.hs
  other-modules:
      AWS.Lambda.Events.ApiGateway.ProxyRequest.Gen
      AWS.Lambda.Events.ApiGateway.ProxyRequest.Gen.Parameters
      AWS.Lambda.Events.ApiGateway.ProxyRequest.Gen.Resource
      AWS.Lambda.Events.ApiGateway.ProxyRequest.Spec
      AWS.Lambda.Events.ApiGateway.ProxyResponse.Gen
      AWS.Lambda.Events.ApiGateway.ProxyResponse.Spec
      AWS.Lambda.Events.EventBridge.Detail.SSM.ParameterStoreChange.Gen
      AWS.Lambda.Events.EventBridge.Gen
      AWS.Lambda.Events.EventBridge.Spec
      AWS.Lambda.Events.Kafka.Gen
      AWS.Lambda.Events.Kafka.Spec
      Gen.Header
      Paths_hal
  hs-source-dirs:
      test
  default-extensions:
      OverloadedStrings
      BangPatterns
      DefaultSignatures
      DeriveFoldable
      DeriveFunctor
      DeriveGeneric
      DeriveLift
      DeriveTraversable
      DuplicateRecordFields
      EmptyCase
      GeneralizedNewtypeDeriving
      InstanceSigs
      LambdaCase
      MultiParamTypeClasses
      MultiWayIf
      OverloadedStrings
      PatternSynonyms
      ScopedTypeVariables
  ghc-options: -Wall -Wcompat -Wincomplete-record-updates -Wincomplete-uni-patterns -Wredundant-constraints -fno-warn-partial-type-signatures -fno-warn-name-shadowing -fwarn-tabs -fwarn-unused-imports -fwarn-missing-signatures -fwarn-incomplete-patterns -threaded -rtsopts -with-rtsopts=-N
  build-depends:
<<<<<<< HEAD
      aeson >=1.2.0.0 && <1.6 || >=2.0.0.0 && <2.2.0.0
=======
      aeson
>>>>>>> 5fdabd7b
    , base >=4.7 && <5
    , base64-bytestring
    , bytestring
    , case-insensitive
    , containers
    , hal
    , hedgehog >=1.0.3 && <1.2
    , hspec
    , hspec-hedgehog
    , http-client
    , http-types >=0.12.2 && <0.13
    , raw-strings-qq ==1.1.*
    , scientific
    , text
    , time
    , transformers
    , unordered-containers
    , vector >=0.12.0.0 && <0.13
  default-language: Haskell2010<|MERGE_RESOLUTION|>--- conflicted
+++ resolved
@@ -1,18 +1,10 @@
 cabal-version: 1.12
 
-<<<<<<< HEAD
--- This file has been generated from package.yaml by hpack version 0.34.5.
---
--- see: https://github.com/sol/hpack
---
--- hash: 1b061f7ec3dcb1e8372195f2df66ee9c5dab43d6d81f36f964e27bae20c272c7
-=======
 -- This file has been generated from package.yaml by hpack version 0.34.7.
 --
 -- see: https://github.com/sol/hpack
 --
--- hash: 2747805ff47706e66281c70872166307d648fe0dd8e9ba3763823956f40ad32a
->>>>>>> 5fdabd7b
+-- hash: 671c8b253aaf057202f09b6ff72cb7076fd74b491f5cb7f37a73c9d58972ef5c
 
 name:           hal
 version:        0.4.10.1
@@ -138,11 +130,7 @@
       ScopedTypeVariables
   ghc-options: -Wall -Wcompat -Wincomplete-record-updates -Wincomplete-uni-patterns -Wredundant-constraints -fno-warn-partial-type-signatures -fno-warn-name-shadowing -fwarn-tabs -fwarn-unused-imports -fwarn-missing-signatures -fwarn-incomplete-patterns -threaded -rtsopts -with-rtsopts=-N
   build-depends:
-<<<<<<< HEAD
-      aeson >=1.2.0.0 && <1.6 || >=2.0.0.0 && <2.2.0.0
-=======
       aeson
->>>>>>> 5fdabd7b
     , base >=4.7 && <5
     , base64-bytestring
     , bytestring
