cabal-version: 1.12

<<<<<<< HEAD
-- This file has been generated from package.yaml by hpack version 0.34.5.
--
-- see: https://github.com/sol/hpack
--
-- hash: 6db9f32350cdd6e49054d6fb475e90c464a07aa86ea3ae1a9b773772e9044aa3
=======
-- This file has been generated from package.yaml by hpack version 0.34.7.
--
-- see: https://github.com/sol/hpack
--
-- hash: 2747805ff47706e66281c70872166307d648fe0dd8e9ba3763823956f40ad32a
>>>>>>> 5fdabd7b

name:           hal
version:        1.0.0
synopsis:       A runtime environment for Haskell applications running on AWS Lambda.
description:    This library uniquely supports different types of AWS Lambda Handlers for your
                needs/comfort with advanced Haskell. Instead of exposing a single function
                that constructs a Lambda, this library exposes many.
category:       Web,AWS
homepage:       https://github.com/Nike-inc/hal#readme
bug-reports:    https://github.com/Nike-inc/hal/issues
author:         Nike, Inc.
maintainer:     nikeoss
copyright:      2018 Nike, Inc.
license:        BSD3
license-file:   LICENSE
build-type:     Simple
extra-source-files:
    README.md
    CHANGELOG.md

source-repository head
  type: git
  location: https://github.com/Nike-inc/hal

library
  exposed-modules:
      AWS.Lambda.Combinators
      AWS.Lambda.Context
      AWS.Lambda.Events.ApiGateway.ProxyRequest
      AWS.Lambda.Events.ApiGateway.ProxyResponse
      AWS.Lambda.Events.EventBridge
      AWS.Lambda.Events.EventBridge.Detail.SSM.ParameterStoreChange
      AWS.Lambda.Events.Kafka
      AWS.Lambda.Events.S3
      AWS.Lambda.Events.SQS
      AWS.Lambda.Internal
      AWS.Lambda.Runtime
      AWS.Lambda.Runtime.Value
      AWS.Lambda.RuntimeClient
      AWS.Lambda.RuntimeClient.Internal
  other-modules:
      Paths_hal
  hs-source-dirs:
      src
  default-extensions:
      OverloadedStrings
      BangPatterns
      DefaultSignatures
      DeriveFoldable
      DeriveFunctor
      DeriveGeneric
      DeriveLift
      DeriveTraversable
      DuplicateRecordFields
      EmptyCase
      GeneralizedNewtypeDeriving
      InstanceSigs
      LambdaCase
      MultiParamTypeClasses
      MultiWayIf
      OverloadedStrings
      PatternSynonyms
      ScopedTypeVariables
  ghc-options: -Wall -Wcompat -Wincomplete-record-updates -Wincomplete-uni-patterns -Wredundant-constraints -fno-warn-partial-type-signatures -fno-warn-name-shadowing -fwarn-tabs -fwarn-unused-imports -fwarn-missing-signatures -fwarn-incomplete-patterns
  build-depends:
      aeson >=1.2.0.0 && <1.6 || >=2.0.0.0 && <2.2.0.0
    , base >=4.7 && <5
    , base64-bytestring
    , bytestring
    , case-insensitive
    , conduit
    , conduit-extra
    , containers
    , exceptions
    , hashable
    , http-client
    , http-types
    , mtl
    , scientific >=0.3.3.0 && <0.4
    , text
    , time
    , unordered-containers
  default-language: Haskell2010

test-suite hal-test
  type: exitcode-stdio-1.0
  main-is: Spec.hs
  other-modules:
      AWS.Lambda.Events.ApiGateway.ProxyRequest.Gen
      AWS.Lambda.Events.ApiGateway.ProxyRequest.Gen.Parameters
      AWS.Lambda.Events.ApiGateway.ProxyRequest.Gen.Resource
      AWS.Lambda.Events.ApiGateway.ProxyRequest.Spec
      AWS.Lambda.Events.ApiGateway.ProxyResponse.Gen
      AWS.Lambda.Events.ApiGateway.ProxyResponse.Spec
      AWS.Lambda.Events.EventBridge.Detail.SSM.ParameterStoreChange.Gen
      AWS.Lambda.Events.EventBridge.Gen
      AWS.Lambda.Events.EventBridge.Spec
      AWS.Lambda.Events.Kafka.Gen
      AWS.Lambda.Events.Kafka.Spec
      Gen.Header
      Paths_hal
  hs-source-dirs:
      test
  default-extensions:
      OverloadedStrings
      BangPatterns
      DefaultSignatures
      DeriveFoldable
      DeriveFunctor
      DeriveGeneric
      DeriveLift
      DeriveTraversable
      DuplicateRecordFields
      EmptyCase
      GeneralizedNewtypeDeriving
      InstanceSigs
      LambdaCase
      MultiParamTypeClasses
      MultiWayIf
      OverloadedStrings
      PatternSynonyms
      ScopedTypeVariables
  ghc-options: -Wall -Wcompat -Wincomplete-record-updates -Wincomplete-uni-patterns -Wredundant-constraints -fno-warn-partial-type-signatures -fno-warn-name-shadowing -fwarn-tabs -fwarn-unused-imports -fwarn-missing-signatures -fwarn-incomplete-patterns -threaded -rtsopts -with-rtsopts=-N
  build-depends:
<<<<<<< HEAD
      aeson >=1.2.0.0 && <1.6 || >=2.0.0.0 && <2.2.0.0
=======
      aeson
>>>>>>> 5fdabd7b
    , base >=4.7 && <5
    , base64-bytestring
    , bytestring
    , case-insensitive
    , containers
    , hal
    , hedgehog >=1.0.3 && <1.2
    , hspec
    , hspec-hedgehog
    , http-client
    , http-types >=0.12.2 && <0.13
    , raw-strings-qq ==1.1.*
    , scientific
    , text
    , time
    , transformers
    , unordered-containers
    , vector >=0.12.0.0 && <0.13
  default-language: Haskell2010<|MERGE_RESOLUTION|>--- conflicted
+++ resolved
@@ -1,18 +1,10 @@
 cabal-version: 1.12
 
-<<<<<<< HEAD
--- This file has been generated from package.yaml by hpack version 0.34.5.
---
--- see: https://github.com/sol/hpack
---
--- hash: 6db9f32350cdd6e49054d6fb475e90c464a07aa86ea3ae1a9b773772e9044aa3
-=======
 -- This file has been generated from package.yaml by hpack version 0.34.7.
 --
 -- see: https://github.com/sol/hpack
 --
--- hash: 2747805ff47706e66281c70872166307d648fe0dd8e9ba3763823956f40ad32a
->>>>>>> 5fdabd7b
+-- hash: b8f8b97c6e43370835ecf4a2034be20ea39ccba6884be94601d2eb9eaa2458d8
 
 name:           hal
 version:        1.0.0
@@ -137,11 +129,7 @@
       ScopedTypeVariables
   ghc-options: -Wall -Wcompat -Wincomplete-record-updates -Wincomplete-uni-patterns -Wredundant-constraints -fno-warn-partial-type-signatures -fno-warn-name-shadowing -fwarn-tabs -fwarn-unused-imports -fwarn-missing-signatures -fwarn-incomplete-patterns -threaded -rtsopts -with-rtsopts=-N
   build-depends:
-<<<<<<< HEAD
-      aeson >=1.2.0.0 && <1.6 || >=2.0.0.0 && <2.2.0.0
-=======
       aeson
->>>>>>> 5fdabd7b
     , base >=4.7 && <5
     , base64-bytestring
     , bytestring
